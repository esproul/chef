--- conflicted
+++ resolved
@@ -146,7 +146,6 @@
         "#{Chef::Config[:openid_url]}#{response["action"]}",
         { "password" => @secret }
       )
-      true
     end
     
     # Update the file caches for a given cache segment.  Takes a segment name
@@ -222,7 +221,6 @@
         end
       end
       true
-<<<<<<< HEAD
     end
     
     def sync_definitions
@@ -231,8 +229,6 @@
     
     def sync_recipes
       update_file_cache("recipes", @rest.get_rest('cookbooks/_recipe_files'))
-=======
->>>>>>> 77641960
     end
     
     # Updates the current node configuration on the server.
@@ -240,14 +236,7 @@
     # === Returns
     # true:: Always returns true
     def save_node
-<<<<<<< HEAD
       @node = @rest.put_rest("nodes/#{@safe_name}", @node)
-    end
-    
-    # Compiles the full list of recipes for the node from the local cache, and 
-    # passes it to an instance of Chef::Runner.converge.
-=======
-      @rest.put_rest("nodes/#{@safe_name}", @node)
       true
     end
     
@@ -256,7 +245,6 @@
     #
     # === Returns
     # true:: Always returns true
->>>>>>> 77641960
     def converge
       Chef::Config[:cookbook_path] = File.join(Chef::Config[:file_cache_path], "cookbooks")
       compile = Chef::Compile.new()
